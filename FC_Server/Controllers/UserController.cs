﻿using FC_Server.Models;
using Microsoft.AspNetCore.Mvc;

// For more information on enabling Web API for empty projects, visit https://go.microsoft.com/fwlink/?LinkID=397860

namespace FC_Server.Controllers;

[Route("api/[controller]")]
[ApiController]
public class UserController : ControllerBase
{
    // POST api/<UserController>/Register
    [HttpPost("Register")]
    public IActionResult Register([FromBody] User user)
    {
        try
        {
            var newUser = FC_Server.Models.User.Register(user.Username, user.PasswordHash, user.Email, user.PhoneNumber);

            if (newUser != null)
            {
                return Ok(new
                {
                    message = "Registration successful",
                    user = newUser
                });
            }
            return BadRequest(new { message = "Registration failed" });
        }
        catch (Exception ex)
        {
            if (ex.Message.Contains("Email already exists"))
            {
                return BadRequest(new { message = "Email already exists" });
            }
            if (ex.Message.Contains("Phone already exists"))
            {
                return BadRequest(new { message = "Phone already exists" });
            }
            return BadRequest(new { message = "Registration failed" });
        }
    }

    // PUT api/<UserController>/UpdateUser
    [HttpPut("UpdateUser")]
    public IActionResult UpdateUser([FromBody] User user)
    {
        try
        {
            var updatedUser = FC_Server.Models.User.UpdateUser(user.UserId, user.Username, user.PasswordHash, user.Email, user.PhoneNumber);

            if (updatedUser != null)
            {
                return Ok(new
                {
                    message = "Profile updated successfully",
                    user = updatedUser
                });
            }
            return BadRequest(new { message = "Update failed" });
        }
        catch (Exception ex)
        {
            if (ex.Message.Contains("Email already exists"))
            {
                return BadRequest(new { message = "Email already exists" });
            }
            if (ex.Message.Contains("Phone already exists"))
            {
                return BadRequest(new { message = "Phone already exists" });
            }
            return BadRequest(new { message = "Update failed" });
        }
    }

    //Post api/<UserController>/Login
    [HttpPost("Login")]
    public IActionResult Login([FromBody] User user)
    {
        try
        {
            var userLoging = FC_Server.Models.User.Login(user.Email, user.PasswordHash);

            if (userLoging != null)
            {
                return Ok(new
                {
                    message = "Login successful",
                    user = new
                    {
                        user_id = userLoging.UserId,
                        username = userLoging.Username,
                        email = userLoging.Email,
                        phone_number = userLoging.PhoneNumber,
                        is_active = userLoging.IsActive,
                        is_provider = userLoging.IsProvider
                    }
                });
            }
            return BadRequest(new { message = "Invalid email or password" });
        }
        catch (Exception ex)
        {
            if (ex.Message.Contains("Account is not active"))
            {
                return BadRequest(new { message = "Account is not active" });
            }
            return BadRequest(new { message = "Login failed" });
        }
    }

    // GET: api/<UsersController> getUser
    [HttpGet("getUser")]
    public IActionResult getUser(int user_id)
    {
        var userData = FC_Server.Models.User.getUser(user_id);

        if (userData != null)
        {
            return Ok(new
            {
                message = "User data trensfer successful",
                user = new
                {
                    user_id = userData.UserId,
                    username = userData.Username,
                    email = userData.Email,
                    phone_number = userData.PhoneNumber,
                    is_active = userData.IsActive,
                    is_provider = userData.IsProvider
                }
            });
        }
        return BadRequest(new { message = "Invalid ID" });
    }

    // GET: api/<UserController>
    [HttpGet]
    public IEnumerable<string> Get()
    {
        return new string[] { "value1", "value2" };
    }

<<<<<<< HEAD
        // DELETE api/<UserController>/5
        [HttpDelete("{id}")]
        public void Delete(int id)
        {
        }

        // GET api/<UserController>/preferences
        [HttpGet("preferences")]
        public IActionResult GetPreferences(int user_id) //TODO: CHECK AUTHENTICATION
        {
            var preferences = FC_Server.Models.UserPreferences.GetPreferences(user_id);
            if (preferences != null)
            {
                return Ok(new
                {
                    message = "Preferences data transfer successful",
                    preferences = preferences
                });
            }
            return BadRequest(new { message = "Invalid ID" });
        }
        // POST api/<UserController>/preferences
        [HttpPost("preferences")]
        public IActionResult UpdatePreferences([FromBody] FC_Server.Models.UserPreferences preferences)//todo : check authentication
        {
            var updatedPreferences = FC_Server.Models.UserPreferences.UpdatePreferences(preferences.Id, preferences);
            if (updatedPreferences != null)
            {
                return Ok(new
                {
                    message = "Preferences updated successfully",
                    preferences = updatedPreferences
                });
            }
            return BadRequest(new { message = "Update failed" });
        }
=======
    // GET api/<UserController>/5
    [HttpGet("{id}")]
    public string Get(int id)
    {
        return "value";
    }

    // POST api/<UserController>
    [HttpPost]
    public void Post([FromBody] string value)
    {
    }

    // PUT api/<UserController>/5
    [HttpPut("{id}")]
    public void Put(int id, [FromBody] string value)
    {
    }

    // DELETE api/<UserController>/5
    [HttpDelete("{id}")]
    public void Delete(int id)
    {
>>>>>>> 5528ae08
    }
}<|MERGE_RESOLUTION|>--- conflicted
+++ resolved
@@ -107,6 +107,37 @@
             }
             return BadRequest(new { message = "Login failed" });
         }
+
+        // GET api/<UserController>/preferences
+        [HttpGet("preferences")]
+        public IActionResult GetPreferences(int user_id) //TODO: CHECK AUTHENTICATION
+        {
+            var preferences = FC_Server.Models.UserPreferences.GetPreferences(user_id);
+            if (preferences != null)
+            {
+                return Ok(new
+                {
+                    message = "Preferences data transfer successful",
+                    preferences = preferences
+                });
+            }
+            return BadRequest(new { message = "Invalid ID" });
+        }
+        // POST api/<UserController>/preferences
+        [HttpPost("preferences")]
+        public IActionResult UpdatePreferences([FromBody] FC_Server.Models.UserPreferences preferences)//todo : check authentication
+        {
+            var updatedPreferences = FC_Server.Models.UserPreferences.UpdatePreferences(preferences.Id, preferences);
+            if (updatedPreferences != null)
+            {
+                return Ok(new
+                {
+                    message = "Preferences updated successfully",
+                    preferences = updatedPreferences
+                });
+            }
+            return BadRequest(new { message = "Update failed" });
+        }
     }
 
     // GET: api/<UsersController> getUser
@@ -141,44 +172,6 @@
         return new string[] { "value1", "value2" };
     }
 
-<<<<<<< HEAD
-        // DELETE api/<UserController>/5
-        [HttpDelete("{id}")]
-        public void Delete(int id)
-        {
-        }
-
-        // GET api/<UserController>/preferences
-        [HttpGet("preferences")]
-        public IActionResult GetPreferences(int user_id) //TODO: CHECK AUTHENTICATION
-        {
-            var preferences = FC_Server.Models.UserPreferences.GetPreferences(user_id);
-            if (preferences != null)
-            {
-                return Ok(new
-                {
-                    message = "Preferences data transfer successful",
-                    preferences = preferences
-                });
-            }
-            return BadRequest(new { message = "Invalid ID" });
-        }
-        // POST api/<UserController>/preferences
-        [HttpPost("preferences")]
-        public IActionResult UpdatePreferences([FromBody] FC_Server.Models.UserPreferences preferences)//todo : check authentication
-        {
-            var updatedPreferences = FC_Server.Models.UserPreferences.UpdatePreferences(preferences.Id, preferences);
-            if (updatedPreferences != null)
-            {
-                return Ok(new
-                {
-                    message = "Preferences updated successfully",
-                    preferences = updatedPreferences
-                });
-            }
-            return BadRequest(new { message = "Update failed" });
-        }
-=======
     // GET api/<UserController>/5
     [HttpGet("{id}")]
     public string Get(int id)
@@ -202,6 +195,5 @@
     [HttpDelete("{id}")]
     public void Delete(int id)
     {
->>>>>>> 5528ae08
     }
 }